--- conflicted
+++ resolved
@@ -165,10 +165,6 @@
         state["epochs"] += 1
 
     writer.close()
-<<<<<<< HEAD
-
-=======
->>>>>>> f1b6867d
 
 if __name__ == '__main__':
     ## TRAIN PARAMETERS
@@ -182,26 +178,17 @@
     parser.add_argument('--features', type=int, default=24,
                         help='Number of feature channels per layer')
     parser.add_argument('--log_dir', type=str, required=True,
-<<<<<<< HEAD
-                        help='Folder prefix to write logs into, e.g. logs/waveunet')
-=======
                         help='Folder to write logs into')
->>>>>>> f1b6867d
     parser.add_argument('--dataset_dir', type=str, default="/import/c4dm-datasets/DALI_v2.0/",
                         help='Dataset path')
     parser.add_argument('--sepa', action='store_true',
                         help='Save separated files to hdfs files.')
     parser.add_argument('--sepa_dir', type=str, default="/import/c4dm-datasets/sepa_DALI/audio/",
                         help='Dataset path')
-<<<<<<< HEAD
     parser.add_argument('--hdf_dir', type=str, default="/import/c4dm-datasets/sepa_DALI/hdf/",
                         help='HDF5 file path')
     parser.add_argument('--checkpoint_dir', type=str, required=True,
                         help='Folder to write checkpoints into, e.g. checkpoints/waveunet/')
-=======
-    parser.add_argument('--checkpoint_dir', type=str, required=True,
-                        help='Folder to write checkpoints into')
->>>>>>> f1b6867d
     parser.add_argument('--load_model', type=str, default=None,
                         help='Reload a previously trained model (whole task model)')
     parser.add_argument('--lr', type=float, default=1e-4,
