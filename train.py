import argparse
import os

import time
from functools import partial

import torch
import pickle, sys
import numpy as np

import torch.nn as nn
from torch.autograd import Variable
from torch.utils.tensorboard import SummaryWriter
from torch.utils.data.sampler import RandomSampler, SequentialSampler
from torch.optim import Adam
from tqdm import tqdm

import utils
# from data import get_musdb_folds, SeparationDataset, random_amplify, crop
from data import get_dali_folds, LyricsAlignDataset
from test import predict, validate
from waveunet import WaveunetLyrics

utils.seed_torch(2742)
<<<<<<< HEAD
os.environ['CUDA_VISIBLE_DEVICES'] = '0,1'
=======
os.environ['CUDA_VISIBLE_DEVICES'] = '2'
>>>>>>> 121c1a1b

def main(args):
    # torch.backends.cudnn.benchmark=True # This makes dilated conv much faster for CuDNN 7.5

    # MODEL
    down_features = [args.features*i for i in range(1, args.down_levels+2)] # [args.features*2**i for i in range(0, args.down_levels+1)]
    up_features = down_features[-args.up_levels:]

    model = WaveunetLyrics(num_inputs=args.channels, num_channels=[down_features, up_features], num_outputs=args.num_class,
                           kernel_size=[15, 5], input_sample=250000, output_sample=123904, depth=args.depth,
                           strides=args.strides, conv_type=args.conv_type, res=args.res)

    target_frame = int(123904/1024)

    device = 'cuda' if (args.cuda and torch.cuda.is_available()) else 'cpu'

    if 'cuda' in device:
        model = utils.DataParallel(model)
        print("move model to gpu")
        model.cuda()

    # print('model: ', model)
    print('parameter count: ', str(sum(p.numel() for p in model.parameters())))

    import datetime
    current = datetime.datetime.now()
    # writer = SummaryWriter(args.log_dir + current.strftime("%m:%d:%H:%M"))

    ### DATASET
    # dali_split = get_dali_folds(args.dataset_dir, level="words", sepa_audio_path=args.sepa_dir)
    dali_split = {"train": [], "val": []} # h5 files already saved

    # If not data augmentation, at least crop targets to fit model output shape
    # crop_func = partial(crop, shapes=model.shapes)

    val_data = LyricsAlignDataset(dali_split, "val", args.sr, model.shapes, args.hdf_dir, sepa=False, dummy=args.dummy)
    train_data = LyricsAlignDataset(dali_split, "train", args.sr, model.shapes, args.hdf_dir, sepa=True, dummy=args.dummy, aug=True)

    print("dummy?", args.dummy, len(train_data), len(val_data))

    dataloader = torch.utils.data.DataLoader(train_data, batch_size=args.batch_size, num_workers=args.num_workers,
                                             worker_init_fn=utils.worker_init_fn, sampler=RandomSampler(data_source=train_data),
                                             collate_fn=utils.my_collate)

    ##### TRAINING ####

    # Set up the loss function
    if args.loss == "CTC":
        criterion = nn.CTCLoss(blank=28, zero_infinity=True).to(device)
    else:
        raise NotImplementedError("Couldn't find this loss!")

    # Set up optimiser
    optimizer = Adam(params=model.parameters(), lr=args.lr)

    # Set up training state dict that will also be saved into checkpoints
    state = {"step" : 0,
             "worse_epochs" : 0,
             "epochs" : 0,
             "best_loss" : np.Inf}

    # LOAD MODEL CHECKPOINT IF DESIRED
    if args.load_model is not None:
        print("Continuing training full model from checkpoint " + str(args.load_model))
        state = utils.load_model(model, optimizer, args.load_model, args.cuda)

    print('TRAINING START')
    while state["worse_epochs"] < args.patience:
        print("Training one epoch from epoch " + str(state["epochs"]))
        avg_time = 0.
        model.train()
        train_loss = 0.
        with tqdm(total=len(train_data) // args.batch_size) as pbar:

            for example_num, _data in enumerate(dataloader):

                x,  targets, seqs = _data

                x = utils.move_data_to_device(x, device)
                seqs = [utils.move_data_to_device(seq, device) for seq in seqs]

                t = time.time()

                # Set LR for this iteration
                # utils.set_cyclic_lr(optimizer, example_num, len(train_data) // args.batch_size, args.cycles, args.min_lr, args.lr)
                # utils.update_lr(optimizer, state["epochs"], 1, args.lr)

                # writer.add_scalar("lr", utils.get_lr(optimizer), state["step"])
                # print(utils.get_lr(optimizer))

                # Compute loss for each instrument/model
                optimizer.zero_grad()
                model.zero_grad()

                avg_loss = utils.compute_loss(model, x, seqs, criterion, compute_grad=True)

                optimizer.step()

                state["step"] += 1

                t = time.time() - t
                avg_time += (1. / float(example_num + 1)) * (t - avg_time)

                # writer.add_scalar("train/step_loss", avg_loss, state["step"])

                # print(avg_loss)
                train_loss += avg_loss

                pbar.set_description("Current loss: {:.4f}".format(avg_loss))
                pbar.update(1)

                if example_num == len(train_data) // args.batch_size:
                    break

        train_loss /= (len(train_data) // args.batch_size)
        print("Train Loss: {:.4f}".format(train_loss))
        # writer.add_scalar("train/epoch_loss", train_loss, state["epochs"])

        # VALIDATE
        val_loss = validate(args, model, target_frame, criterion, val_data, device)
        val_loss /= (len(val_data) // args.batch_size)
        print("VALIDATION FINISHED: LOSS: " + str(val_loss))
        # writer.add_scalar("val/loss", val_loss, state["epochs"])

        # EARLY STOPPING CHECK
        checkpoint_path = os.path.join(args.checkpoint_dir, "checkpoint_" + str(state["step"]))
        if val_loss >= state["best_loss"]:
            state["worse_epochs"] += 1
        else:
            print("MODEL IMPROVED ON VALIDATION SET!")
            state["worse_epochs"] = 0
            state["best_loss"] = val_loss
            state["best_checkpoint"] = checkpoint_path

        state["epochs"] += 1

        # CHECKPOINT
        print("Saving model...")
        # utils.save_model(model, optimizer, state, checkpoint_path)

<<<<<<< HEAD
    writer.close()
=======
        state["epochs"] += 1

    # writer.close()
>>>>>>> 121c1a1b

if __name__ == '__main__':
    ## TRAIN PARAMETERS
    parser = argparse.ArgumentParser()
    parser.add_argument('--cuda', action='store_true',
                        help='Use CUDA (default: False)')
    parser.add_argument('--dummy', action='store_true',
                        help='Use dummy train/val sets (default: False)')
    parser.add_argument('--num_workers', type=int, default=4,
                        help='Number of data loader worker threads (default: 1)')
    parser.add_argument('--features', type=int, default=24,
                        help='Number of feature channels per layer')
<<<<<<< HEAD
    parser.add_argument('--log_dir', type=str, required=True,
                        help='Folder prefix to write logs into, e.g. logs/waveunet')
    parser.add_argument('--dataset_dir', type=str, default="/import/c4dm-datasets/DALI_v2.0/",
                        help='Dataset path')
    parser.add_argument('--sepa', action='store_true',
                        help='Save separated files to hdfs files.')
    parser.add_argument('--sepa_dir', type=str, default="/import/c4dm-datasets/sepa_DALI/audio/",
                        help='Dataset path')
    parser.add_argument('--hdf_dir', type=str, default="/import/c4dm-datasets/sepa_DALI/hdf/",
                        help='HDF5 file path')
    parser.add_argument('--checkpoint_dir', type=str, required=True,
                        help='Folder to write checkpoints into, e.g. checkpoints/waveunet/')
=======
    parser.add_argument('--log_dir', type=str, default='logs/rollback_worker1',
                        help='Folder to write logs into')
    parser.add_argument('--dataset_dir', type=str, default="/import/c4dm-datasets/DALI_v2.0/",
                        help='Dataset path')
    parser.add_argument('--hdf_dir', type=str, default="/import/c4dm-datasets/sepa_DALI/hdf/sepa=False/",
                        help='Dataset path')
    parser.add_argument('--checkpoint_dir', type=str, default='checkpoints/rollback_worker1',
                        help='Folder to write checkpoints into')
>>>>>>> 121c1a1b
    parser.add_argument('--load_model', type=str, default=None,
                        help='Reload a previously trained model (whole task model)')
    parser.add_argument('--lr', type=float, default=1e-4,
                        help='Initial learning rate in LR cycle (default: 1e-3)')
    parser.add_argument('--min_lr', type=float, default=5e-5,
                        help='Minimum learning rate in LR cycle (default: 5e-5)')
    parser.add_argument('--cycles', type=int, default=2,
                        help='Number of LR cycles per epoch')
    parser.add_argument('--batch_size', type=int, required=True,
                        help="Batch size, e.g. 16, 32...")
    parser.add_argument('--down_levels', type=int, default=12,
                        help="Number of DS blocks")
    parser.add_argument('--up_levels', type=int, default=2,
                        help="Number of US blocks")
    parser.add_argument('--depth', type=int, default=1,
                        help="Number of convs per block")
    parser.add_argument('--sr', type=int, default=22050,
                        help="Sampling rate")
    parser.add_argument('--channels', type=int, default=1,
                        help="Number of input audio channels")
    parser.add_argument('--kernel_size', type=int, default=5,
                        help="Filter width of kernels. Has to be an odd number")
    parser.add_argument('--strides', type=int, default=2,
                        help="Strides in Waveunet")
    parser.add_argument('--patience', type=int, default=20,
                        help="Patience for early stopping on validation set")
    parser.add_argument('--example_freq', type=int, default=200,
                        help="Write an audio summary into Tensorboard logs every X training iterations")
    parser.add_argument('--loss', type=str, default="CTC",
                        help="CTC")
    parser.add_argument('--conv_type', type=str, default="gn",
                        help="Type of convolution (normal, BN-normalised, GN-normalised): normal/bn/gn")
    parser.add_argument('--res', type=str, default="fixed",
                        help="Resampling strategy: fixed sinc-based lowpass filtering or learned conv layer: fixed/learned")
    parser.add_argument('--num_class', type=int, default=29,
                        help="Number of predicted classes.")
    parser.add_argument('--feature_growth', type=str, default="add",
                        help="How the features in each layer should grow, either (add) the initial number of features each time, or multiply by 2 (double)")

    args = parser.parse_args()

    print(args)

    main(args)<|MERGE_RESOLUTION|>--- conflicted
+++ resolved
@@ -22,11 +22,8 @@
 from waveunet import WaveunetLyrics
 
 utils.seed_torch(2742)
-<<<<<<< HEAD
+
 os.environ['CUDA_VISIBLE_DEVICES'] = '0,1'
-=======
-os.environ['CUDA_VISIBLE_DEVICES'] = '2'
->>>>>>> 121c1a1b
 
 def main(args):
     # torch.backends.cudnn.benchmark=True # This makes dilated conv much faster for CuDNN 7.5
@@ -53,7 +50,7 @@
 
     import datetime
     current = datetime.datetime.now()
-    # writer = SummaryWriter(args.log_dir + current.strftime("%m:%d:%H:%M"))
+    writer = SummaryWriter(args.log_dir + current.strftime("%m:%d:%H:%M"))
 
     ### DATASET
     # dali_split = get_dali_folds(args.dataset_dir, level="words", sepa_audio_path=args.sepa_dir)
@@ -114,7 +111,7 @@
                 # utils.set_cyclic_lr(optimizer, example_num, len(train_data) // args.batch_size, args.cycles, args.min_lr, args.lr)
                 # utils.update_lr(optimizer, state["epochs"], 1, args.lr)
 
-                # writer.add_scalar("lr", utils.get_lr(optimizer), state["step"])
+                writer.add_scalar("lr", utils.get_lr(optimizer), state["step"])
                 # print(utils.get_lr(optimizer))
 
                 # Compute loss for each instrument/model
@@ -130,7 +127,7 @@
                 t = time.time() - t
                 avg_time += (1. / float(example_num + 1)) * (t - avg_time)
 
-                # writer.add_scalar("train/step_loss", avg_loss, state["step"])
+                writer.add_scalar("train/step_loss", avg_loss, state["step"])
 
                 # print(avg_loss)
                 train_loss += avg_loss
@@ -143,13 +140,13 @@
 
         train_loss /= (len(train_data) // args.batch_size)
         print("Train Loss: {:.4f}".format(train_loss))
-        # writer.add_scalar("train/epoch_loss", train_loss, state["epochs"])
+        writer.add_scalar("train/epoch_loss", train_loss, state["epochs"])
 
         # VALIDATE
         val_loss = validate(args, model, target_frame, criterion, val_data, device)
         val_loss /= (len(val_data) // args.batch_size)
         print("VALIDATION FINISHED: LOSS: " + str(val_loss))
-        # writer.add_scalar("val/loss", val_loss, state["epochs"])
+        writer.add_scalar("val/loss", val_loss, state["epochs"])
 
         # EARLY STOPPING CHECK
         checkpoint_path = os.path.join(args.checkpoint_dir, "checkpoint_" + str(state["step"]))
@@ -161,19 +158,14 @@
             state["best_loss"] = val_loss
             state["best_checkpoint"] = checkpoint_path
 
-        state["epochs"] += 1
-
         # CHECKPOINT
         print("Saving model...")
-        # utils.save_model(model, optimizer, state, checkpoint_path)
-
-<<<<<<< HEAD
+        utils.save_model(model, optimizer, state, checkpoint_path)
+
+        state["epochs"] += 1
+
     writer.close()
-=======
-        state["epochs"] += 1
-
-    # writer.close()
->>>>>>> 121c1a1b
+
 
 if __name__ == '__main__':
     ## TRAIN PARAMETERS
@@ -186,7 +178,6 @@
                         help='Number of data loader worker threads (default: 1)')
     parser.add_argument('--features', type=int, default=24,
                         help='Number of feature channels per layer')
-<<<<<<< HEAD
     parser.add_argument('--log_dir', type=str, required=True,
                         help='Folder prefix to write logs into, e.g. logs/waveunet')
     parser.add_argument('--dataset_dir', type=str, default="/import/c4dm-datasets/DALI_v2.0/",
@@ -199,16 +190,6 @@
                         help='HDF5 file path')
     parser.add_argument('--checkpoint_dir', type=str, required=True,
                         help='Folder to write checkpoints into, e.g. checkpoints/waveunet/')
-=======
-    parser.add_argument('--log_dir', type=str, default='logs/rollback_worker1',
-                        help='Folder to write logs into')
-    parser.add_argument('--dataset_dir', type=str, default="/import/c4dm-datasets/DALI_v2.0/",
-                        help='Dataset path')
-    parser.add_argument('--hdf_dir', type=str, default="/import/c4dm-datasets/sepa_DALI/hdf/sepa=False/",
-                        help='Dataset path')
-    parser.add_argument('--checkpoint_dir', type=str, default='checkpoints/rollback_worker1',
-                        help='Folder to write checkpoints into')
->>>>>>> 121c1a1b
     parser.add_argument('--load_model', type=str, default=None,
                         help='Reload a previously trained model (whole task model)')
     parser.add_argument('--lr', type=float, default=1e-4,
